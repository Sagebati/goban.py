<<<<<<< HEAD
extern crate pyo3;

use goban::pieces::goban::Goban;
use goban::pieces::stones::{Color, Stone};
use goban::pieces::util::coord::{Point, Order};
use goban::rules::{GobanSizes, Move};
=======
#![feature(specialization)]

use goban::pieces::goban::Goban;
use goban::pieces::stones::{Color, Stone};
use goban::pieces::util::coord::{Order, Point};
use goban::rules::game::Game;
>>>>>>> 20c0b00c
use goban::rules::Player;
use goban::rules::Player::{Black, White};
use goban::rules::Rule;
use goban::rules::{GobanSizes, Move};
use pyo3::prelude::*;
use std::ops::Deref;
<<<<<<< HEAD
use goban::rules::game::Game;
use pyo3::exceptions;

=======
>>>>>>> 20c0b00c

fn to_color(b: bool) -> Color {
    match b {
        true => Color::White,
        false => Color::Black,
    }
}

fn vec_color_to_u8(vec: Vec<Color>) -> Vec<u8> {
    vec.iter().map(|color| *color as u8).collect()
}

fn vec_color_to_raw_split(vec: Vec<Color>) -> (Vec<bool>, Vec<bool>) {
    let mut black_stones = vec![false; vec.len()];
    let mut white_stones = vec![false; vec.len()];

    for i in 0..vec.len() {
        match vec[i] {
            Color::Black => black_stones[i] = true,
            Color::White => white_stones[i] = true,
            _ => (),
        }
    }
    (black_stones, white_stones)
}

#[pymodule]
pub fn libgoban(_py: Python, m: &PyModule) -> PyResult<()> {
    m.add_class::<IGoban>()?;
    m.add_class::<PyGame>()?;
    Ok(())
}

#[pyclass(name = Goban)]
#[derive(Clone, Hash, Debug)]
pub struct IGoban {
    goban: Goban,
}

impl Deref for IGoban {
    type Target = Goban;

    fn deref(&self) -> &Self::Target {
        &self.goban
    }
}

impl From<Goban> for IGoban {
    fn from(goban: Goban) -> Self {
        IGoban { goban }
    }
}

impl From<&Goban> for IGoban {
    fn from(goban: &Goban) -> Self {
        IGoban {
            goban: goban.clone(),
        }
    }
}

#[pymethods]
impl IGoban {
    #[new]
<<<<<<< HEAD
    pub fn new(arr: Vec<u8>) -> Self {
=======
    pub fn __new__(arr: Vec<u8>) -> Self {
>>>>>>> 20c0b00c
        let stones: Vec<Color> = arr.into_iter().map(|v| v.into()).collect();
        IGoban {
            goban: Goban::from_array(&stones, Order::RowMajor),
        }
    }

    pub fn raw(&self) -> PyResult<Vec<u8>> {
        Ok(vec_color_to_u8(self.goban.raw()))
    }

    pub fn raw_split(&self) -> PyResult<(Vec<bool>, Vec<bool>)> {
        Ok(vec_color_to_raw_split(self.goban.raw()))
    }

    pub fn pretty_string(&self) -> PyResult<String> {
        Ok(self.goban.pretty_string())
    }
}

<<<<<<< HEAD
#[pyclass(name = Game)]
#[derive(Clone)]
pub struct PyGame {
=======
#[pyclass]
#[derive(Clone, Debug)]
pub struct IGame {
>>>>>>> 20c0b00c
    game: Game,
}

#[pymethods]
impl PyGame {
    #[new]
    /// By default the rule are chinese
<<<<<<< HEAD
    ///
    pub fn new(size: usize) -> Self {
=======
    pub fn __new__(size: usize) -> Self {
>>>>>>> 20c0b00c
        let s = match size {
            9 => GobanSizes::Nine,
            13 => GobanSizes::Thirteen,
            19 => GobanSizes::Nineteen,
            _ => panic!("You must choose 9, 13, 19"),
        };

<<<<<<< HEAD
        PyGame {
            game: Game::new(s, Rule::Chinese)
=======
        IGame {
            game: Game::new(s, Rule::Chinese),
>>>>>>> 20c0b00c
        }
    }

    pub fn put_handicap(&mut self, coords: Vec<Point>) -> PyResult<()> {
        self.game.put_handicap(&coords);
        Ok(())
    }

<<<<<<< HEAD
    /// Returns the size of the goban (height, width)
=======
>>>>>>> 20c0b00c
    pub fn size(&self) -> PyResult<(u8, u8)> {
        Ok(self.game.goban().size())
    }

    /// Return the underlying goban
    pub fn goban(&self) -> PyResult<IGoban> {
        Ok(IGoban {
            goban: self.game.goban().clone(),
        })
    }

    /// Get the goban in a Vec<u8>
    pub fn raw_goban(&self) -> PyResult<Vec<u8>> {
        Ok(vec_color_to_u8(self.game.goban().raw()))
    }

    /// Get the goban split into two vectors of bools.
    pub fn raw_goban_split(&self) -> PyResult<(Vec<bool>, Vec<bool>)> {
<<<<<<< HEAD
        Ok(
            vec_color_to_raw_split(self.game.goban().raw())
        )
=======
        Ok(vec_color_to_raw_split(self.game.goban().raw()))
>>>>>>> 20c0b00c
    }

    /// Resume the game after to passes
    pub fn resume(&mut self) -> PyResult<()> {
        self.game.resume();
        Ok(())
    }

    /// Get prisoners of the game.
    /// (black prisoners, white prisoners)
    pub fn prisoners(&self) -> PyResult<(u32, u32)> {
        Ok(self.game.prisoners())
    }

    /// Return the komi of the game
    pub fn komi(&self) -> PyResult<f32> {
        Ok(self.game.komi())
    }

    /// Set the komi
    pub fn set_komi(&mut self, komi: f32) -> PyResult<()> {
        self.game.set_komi(komi);
        Ok(())
    }

    /// Return true if the game is over
    pub fn over(&self) -> PyResult<bool> {
        Ok(self.game.is_over())
    }

    /// Returns the calculated score.
    pub fn calculate_score(&self) -> PyResult<(f32, f32)> {
        Ok(self.game.calculate_score())
    }

    /// Return the winner true for white
    /// false for black
    /// panics if the game is not finished
    pub fn get_winner(&self) -> PyResult<Option<bool>> {
        match self.game.outcome() {
            None => Err(exceptions::RuntimeError::py_err("Game not finished")),
            Some(o) => Ok(match o.get_winner() {
                None => None,
                Some(o) => match o {
                    Black => Some(false),
<<<<<<< HEAD
                    White => Some(true)
                }
            })
        }
=======
                    White => Some(true),
                },
            },
        })
>>>>>>> 20c0b00c
    }

    /// Get the current turn
    /// true White
    /// false Black
    pub fn turn(&self) -> bool {
        match self.game.turn() {
            Player::White => true,
            Player::Black => false,
        }
    }

<<<<<<< HEAD
    /// Play the move in the go game, pass None to Pass
=======
>>>>>>> 20c0b00c
    /// Don't check if the play is legal.
    pub fn play(&mut self, play: Option<Point>) -> PyResult<()> {
        match play {
            Some(mov) => self.game.play(Move::Play(mov.0, mov.1)),
            None => self.game.play(Move::Pass),
        };
        Ok(())
    }

<<<<<<< HEAD
    pub fn play_and_clone(&mut self, play: Option<Point>) -> PyResult<Self> {
        self.play(play).unwrap();
        Ok(self.clone())
    }

    /// Resign passing
    /// true resigns White
    /// false resigns Black
=======
    /// Play a move then return a clone
    pub fn play_and_clone(&self, play: Option<Point>) -> PyResult<Self> {
        let mut x = self.clone();
        x.play(play).expect("Play the move and clone the game");
        Ok(x)
    }

    /// Resign player
    /// if true White resign
    /// if false Black resigns
>>>>>>> 20c0b00c
    pub fn resign(&mut self, player: bool) -> PyResult<()> {
        self.game
            .play(Move::Resign(if player { White } else { Black }));
        Ok(())
    }

    /// All the legals moves of the baord.
    pub fn legals(&self) -> PyResult<Vec<Point>> {
        Ok(self.game.legals().collect())
    }

<<<<<<< HEAD
=======
    /// return true if the point is legal
    pub fn is_legal(&self, point: Point) -> PyResult<bool> {
        Ok(self.game.check_point(point).is_none())
    }

    /// return all the empty intersection of the board,
    pub fn pseudo_legals(&self) -> PyResult<Vec<Point>> {
        Ok(self.game.pseudo_legals().collect())
    }

    /// Count the territory points for each player.
>>>>>>> 20c0b00c
    pub fn calculate_territories(&self) -> PyResult<(usize, usize)> {
        Ok(self.game.goban().calculate_territories())
    }

<<<<<<< HEAD
    /// Check is the point is an eye
    pub fn is_point_an_eye(&self, point: Point, player: bool) -> bool {
        self.game.check_eye(Stone { coordinates: point, color: to_color(player) })
=======
    /// Test is a point is an eye.
    pub fn is_point_an_eye(&self, point: Point, color: bool) -> bool {
        self.game.check_eye(Stone { coordinates: point, color: to_color(color) })
>>>>>>> 20c0b00c
    }

    pub fn display_goban(&self) -> PyResult<()> {
        self.game.display_goban();
        Ok(())
    }
}<|MERGE_RESOLUTION|>--- conflicted
+++ resolved
@@ -1,35 +1,22 @@
-<<<<<<< HEAD
 extern crate pyo3;
 
 use goban::pieces::goban::Goban;
 use goban::pieces::stones::{Color, Stone};
 use goban::pieces::util::coord::{Point, Order};
 use goban::rules::{GobanSizes, Move};
-=======
-#![feature(specialization)]
-
-use goban::pieces::goban::Goban;
-use goban::pieces::stones::{Color, Stone};
-use goban::pieces::util::coord::{Order, Point};
-use goban::rules::game::Game;
->>>>>>> 20c0b00c
 use goban::rules::Player;
-use goban::rules::Player::{Black, White};
 use goban::rules::Rule;
-use goban::rules::{GobanSizes, Move};
 use pyo3::prelude::*;
+use goban::rules::Player::{White, Black};
 use std::ops::Deref;
-<<<<<<< HEAD
 use goban::rules::game::Game;
 use pyo3::exceptions;
 
-=======
->>>>>>> 20c0b00c
 
 fn to_color(b: bool) -> Color {
     match b {
         true => Color::White,
-        false => Color::Black,
+        false => Color::Black
     }
 }
 
@@ -45,7 +32,7 @@
         match vec[i] {
             Color::Black => black_stones[i] = true,
             Color::White => white_stones[i] = true,
-            _ => (),
+            _ => ()
         }
     }
     (black_stones, white_stones)
@@ -54,7 +41,7 @@
 #[pymodule]
 pub fn libgoban(_py: Python, m: &PyModule) -> PyResult<()> {
     m.add_class::<IGoban>()?;
-    m.add_class::<PyGame>()?;
+    m.add_class::<IGame>()?;
     Ok(())
 }
 
@@ -74,14 +61,16 @@
 
 impl From<Goban> for IGoban {
     fn from(goban: Goban) -> Self {
-        IGoban { goban }
+        IGoban {
+            goban
+        }
     }
 }
 
 impl From<&Goban> for IGoban {
     fn from(goban: &Goban) -> Self {
         IGoban {
-            goban: goban.clone(),
+            goban: goban.clone()
         }
     }
 }
@@ -89,11 +78,7 @@
 #[pymethods]
 impl IGoban {
     #[new]
-<<<<<<< HEAD
-    pub fn new(arr: Vec<u8>) -> Self {
-=======
-    pub fn __new__(arr: Vec<u8>) -> Self {
->>>>>>> 20c0b00c
+    pub fn __new__(obj: &PyRawObject, arr: Vec<u8>) {
         let stones: Vec<Color> = arr.into_iter().map(|v| v.into()).collect();
         IGoban {
             goban: Goban::from_array(&stones, Order::RowMajor),
@@ -113,15 +98,9 @@
     }
 }
 
-<<<<<<< HEAD
 #[pyclass(name = Game)]
-#[derive(Clone)]
+#[derive(Clone, Debug)]
 pub struct PyGame {
-=======
-#[pyclass]
-#[derive(Clone, Debug)]
-pub struct IGame {
->>>>>>> 20c0b00c
     game: Game,
 }
 
@@ -129,12 +108,8 @@
 impl PyGame {
     #[new]
     /// By default the rule are chinese
-<<<<<<< HEAD
     ///
     pub fn new(size: usize) -> Self {
-=======
-    pub fn __new__(size: usize) -> Self {
->>>>>>> 20c0b00c
         let s = match size {
             9 => GobanSizes::Nine,
             13 => GobanSizes::Thirteen,
@@ -142,13 +117,8 @@
             _ => panic!("You must choose 9, 13, 19"),
         };
 
-<<<<<<< HEAD
         PyGame {
             game: Game::new(s, Rule::Chinese)
-=======
-        IGame {
-            game: Game::new(s, Rule::Chinese),
->>>>>>> 20c0b00c
         }
     }
 
@@ -157,15 +127,14 @@
         Ok(())
     }
 
-<<<<<<< HEAD
     /// Returns the size of the goban (height, width)
-=======
->>>>>>> 20c0b00c
     pub fn size(&self) -> PyResult<(u8, u8)> {
         Ok(self.game.goban().size())
     }
 
+    ///
     /// Return the underlying goban
+    ///
     pub fn goban(&self) -> PyResult<IGoban> {
         Ok(IGoban {
             goban: self.game.goban().clone(),
@@ -177,15 +146,13 @@
         Ok(vec_color_to_u8(self.game.goban().raw()))
     }
 
-    /// Get the goban split into two vectors of bools.
+    ///
+    /// Get the goban in a split.
+    ///
     pub fn raw_goban_split(&self) -> PyResult<(Vec<bool>, Vec<bool>)> {
-<<<<<<< HEAD
         Ok(
             vec_color_to_raw_split(self.game.goban().raw())
         )
-=======
-        Ok(vec_color_to_raw_split(self.game.goban().raw()))
->>>>>>> 20c0b00c
     }
 
     /// Resume the game after to passes
@@ -231,17 +198,10 @@
                 None => None,
                 Some(o) => match o {
                     Black => Some(false),
-<<<<<<< HEAD
                     White => Some(true)
                 }
             })
         }
-=======
-                    White => Some(true),
-                },
-            },
-        })
->>>>>>> 20c0b00c
     }
 
     /// Get the current turn
@@ -254,10 +214,7 @@
         }
     }
 
-<<<<<<< HEAD
     /// Play the move in the go game, pass None to Pass
-=======
->>>>>>> 20c0b00c
     /// Don't check if the play is legal.
     pub fn play(&mut self, play: Option<Point>) -> PyResult<()> {
         match play {
@@ -267,16 +224,6 @@
         Ok(())
     }
 
-<<<<<<< HEAD
-    pub fn play_and_clone(&mut self, play: Option<Point>) -> PyResult<Self> {
-        self.play(play).unwrap();
-        Ok(self.clone())
-    }
-
-    /// Resign passing
-    /// true resigns White
-    /// false resigns Black
-=======
     /// Play a move then return a clone
     pub fn play_and_clone(&self, play: Option<Point>) -> PyResult<Self> {
         let mut x = self.clone();
@@ -284,13 +231,13 @@
         Ok(x)
     }
 
-    /// Resign player
-    /// if true White resign
-    /// if false Black resigns
->>>>>>> 20c0b00c
+    /// Resign passing
+    /// true resigns White
+    /// false resigns Black
     pub fn resign(&mut self, player: bool) -> PyResult<()> {
-        self.game
-            .play(Move::Resign(if player { White } else { Black }));
+        self.game.play(Move::Resign(
+            if player { White } else { Black }
+        ));
         Ok(())
     }
 
@@ -299,8 +246,6 @@
         Ok(self.game.legals().collect())
     }
 
-<<<<<<< HEAD
-=======
     /// return true if the point is legal
     pub fn is_legal(&self, point: Point) -> PyResult<bool> {
         Ok(self.game.check_point(point).is_none())
@@ -312,20 +257,13 @@
     }
 
     /// Count the territory points for each player.
->>>>>>> 20c0b00c
     pub fn calculate_territories(&self) -> PyResult<(usize, usize)> {
         Ok(self.game.goban().calculate_territories())
     }
 
-<<<<<<< HEAD
-    /// Check is the point is an eye
-    pub fn is_point_an_eye(&self, point: Point, player: bool) -> bool {
-        self.game.check_eye(Stone { coordinates: point, color: to_color(player) })
-=======
     /// Test is a point is an eye.
     pub fn is_point_an_eye(&self, point: Point, color: bool) -> bool {
         self.game.check_eye(Stone { coordinates: point, color: to_color(color) })
->>>>>>> 20c0b00c
     }
 
     pub fn display_goban(&self) -> PyResult<()> {
