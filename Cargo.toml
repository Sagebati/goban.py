--- conflicted
+++ resolved
@@ -1,11 +1,6 @@
 [package]
-<<<<<<< HEAD
-name = "libgoban"
-version = "0.7.0"
-=======
 name = "goban"
-version = "0.7.1"
->>>>>>> 20c0b00c
+version = "0.8.0"
 authors = ["Samuel Batissou <samuelbatissou@gmail.com>"]
 edition = "2018"
 
@@ -17,11 +12,7 @@
 goban = {git = "https://gitlab.com/Sabati/goban.git", branch = "dev", features = ["thread-safe"]}
 
 [dependencies.pyo3]
-<<<<<<< HEAD
 version = "0.11.1"
-=======
-version = "0.9.0-alpha.1"
->>>>>>> 20c0b00c
 features = ["extension-module"]
 
 [target.x86_64-apple-darwin]
