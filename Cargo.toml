--- conflicted
+++ resolved
@@ -1,11 +1,6 @@
 [package]
-<<<<<<< HEAD
 name = "libgoban"
-version = "0.3.5"
-=======
-name = "libshusaku"
 version = "0.4.0"
->>>>>>> 56acc1b3
 authors = ["Samuel Batissou <samuelbatissou@gmail.com>"]
 edition = "2018"
 
